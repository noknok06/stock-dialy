# management/commands/import_jpx_margin_data.py
import requests
import pdfplumber
import re
import tempfile
import os
import gc
import psutil
from datetime import datetime, date
from django.core.management.base import BaseCommand, CommandError
from django.db import transaction, connection
from django.conf import settings
from margin_trading.models import MarketIssue, MarginTradingData, DataImportLog

class Command(BaseCommand):
    help = 'JPXから信用取引データを取得してデータベースに保存'

    def add_arguments(self, parser):
        parser.add_argument(
            '--date',
            type=str,
            help='取得対象日付 (YYYYMMDD形式, 省略時は当日)',
        )
        parser.add_argument(
            '--force',
            action='store_true',
            help='既存データがあっても強制的に取得・更新',
        )
        parser.add_argument(
<<<<<<< HEAD
            '--memory-limit',
            type=int,
            default=256,
            help='メモリ使用量制限（MB、デフォルト: 256）',
        )
        parser.add_argument(
=======
>>>>>>> 8650a764
            '--batch-size',
            type=int,
            default=100,
            help='バッチサイズ（デフォルト: 100）',
        )
<<<<<<< HEAD
=======
        parser.add_argument(
            '--memory-limit',
            type=int,
            default=512,
            help='メモリ使用量制限（MB、デフォルト: 512）',
        )
>>>>>>> 8650a764

    def handle(self, *args, **options):
        target_date = options.get('date')
        force = options.get('force', False)
        batch_size = options.get('batch_size', 100)
        memory_limit = options.get('memory_limit', 512) * 1024 * 1024  # MB to bytes
        
        self.batch_size = batch_size
        self.memory_limit = memory_limit
        
        if target_date:
            try:
                target_date = datetime.strptime(target_date, '%Y%m%d').date()
            except ValueError:
                raise CommandError('日付は YYYYMMDD 形式で指定してください')
        else:
            target_date = date.today()
        
        # 初期メモリ使用量を記録
        self._log_memory_usage("開始時")
        
        # 既存データのチェック
        if not force and MarginTradingData.objects.filter(date=target_date).exists():
            self.stdout.write(
                self.style.WARNING(f'{target_date} のデータは既に存在します。--force オプションで強制更新可能です。')
            )
            return
        
        # PDF URL生成
        pdf_url = self._generate_pdf_url(target_date)
        
        try:
            # データ取得・処理
            records_count = self._import_data(pdf_url, target_date, force)
            
            # ログ記録（成功）
            DataImportLog.objects.create(
                date=target_date,
                status='SUCCESS',
                message=f'正常に {records_count} 件のデータを取得しました',
                records_count=records_count,
                pdf_url=pdf_url
            )
            
            self.stdout.write(
                self.style.SUCCESS(f'データ取得完了: {target_date} ({records_count}件)')
            )
            self._log_memory_usage("完了時")
            
        except requests.RequestException as e:
            # ネットワークエラー
            error_msg = f'PDF取得エラー: {str(e)}'
            DataImportLog.objects.create(
                date=target_date,
                status='FAILED',
                message=error_msg,
                pdf_url=pdf_url
            )
            self.stdout.write(self.style.ERROR(error_msg))
            
        except MemoryError as e:
            # メモリエラー
            error_msg = f'メモリ不足エラー: {str(e)}'
            DataImportLog.objects.create(
                date=target_date,
                status='FAILED',
                message=error_msg,
                pdf_url=pdf_url
            )
            self.stdout.write(self.style.ERROR(error_msg))
            self.stdout.write(self.style.ERROR('メモリ制限を増やすか、バッチサイズを小さくしてください'))
            
        except Exception as e:
            # その他のエラー
            error_msg = f'データ処理エラー: {str(e)}'
            DataImportLog.objects.create(
                date=target_date,
                status='FAILED',
                message=error_msg,
                pdf_url=pdf_url
            )
            raise CommandError(error_msg)

    def _generate_pdf_url(self, target_date):
        """PDF URLを生成"""
        date_str = target_date.strftime('%Y%m%d')
        base_url = 'https://www.jpx.co.jp/markets/statistics-equities/margin/tvdivq0000001rnl-att/'
        filename = f'syumatsu{date_str}00.pdf'
        return f'{base_url}{filename}'

    def _import_data(self, pdf_url, target_date, force):
        """PDFデータの取得・処理（メモリ効率版）"""
        # PDF取得（ストリーミング）
        self.stdout.write('PDFダウンロード開始...')
        response = requests.get(pdf_url, timeout=60, stream=True)
        response.raise_for_status()
        
        # 一時ファイルに保存
        with tempfile.NamedTemporaryFile(delete=False, suffix='.pdf') as tmp_file:
            # チャンク単位でダウンロード
            for chunk in response.iter_content(chunk_size=8192):
                tmp_file.write(chunk)
            tmp_file_path = tmp_file.name
        
        self._log_memory_usage("PDF保存後")
        
        try:
            records_count = self._parse_pdf_and_save_batched(tmp_file_path, target_date, force)
            return records_count
        finally:
            # 一時ファイル削除
            os.unlink(tmp_file_path)

    def _parse_pdf_and_save_batched(self, pdf_path, target_date, force):
        """PDF解析とデータ保存（バッチ処理版）"""
        records_count = 0
        batch_data = []
        
        # 既存データの削除（force時）
        if force:
            with transaction.atomic():
                deleted_count = MarginTradingData.objects.filter(date=target_date).delete()[0]
                self.stdout.write(f'既存データ {deleted_count} 件を削除しました')
        
        self.stdout.write('PDF解析開始...')
        
        with pdfplumber.open(pdf_path) as pdf:
            total_pages = len(pdf.pages)
            self.stdout.write(f'総ページ数: {total_pages}')
            
            for page_num, page in enumerate(pdf.pages, 1):
                self.stdout.write(f'ページ {page_num}/{total_pages} 処理中...')
                
                # メモリ使用量チェック
                if self._check_memory_limit():
                    # メモリが不足している場合、現在のバッチを保存
                    if batch_data:
                        self._save_batch(batch_data, target_date)
                        records_count += len(batch_data)
                        batch_data = []
                        self._force_garbage_collection()
                
                # テーブル抽出
                try:
                    tables = page.extract_tables()
                except Exception as e:
                    self.stdout.write(
                        self.style.WARNING(f'ページ {page_num} のテーブル抽出エラー: {str(e)}')
                    )
                    continue
                
                for table in tables:
                    for row in table:
                        if self._is_data_row(row):
                            try:
                                data_dict = self._parse_data_row(row, target_date)
                                batch_data.append(data_dict)
                                
                                # バッチサイズに達したら保存
                                if len(batch_data) >= self.batch_size:
                                    self._save_batch(batch_data, target_date)
                                    records_count += len(batch_data)
                                    batch_data = []
                                    self._force_garbage_collection()
                                    
                            except Exception as e:
                                self.stdout.write(
                                    self.style.WARNING(f'行処理エラー: {row} - {str(e)}')
                                )
                                continue
<<<<<<< HEAD
        
        # 残りのデータを保存
        if batch_data:
            self._save_batch(batch_data, target_date)
            records_count += len(batch_data)
        
=======
        
        # 残りのデータを保存
        if batch_data:
            self._save_batch(batch_data, target_date)
            records_count += len(batch_data)
        
>>>>>>> 8650a764
        self._log_memory_usage("解析完了後")
        return records_count

    def _save_batch(self, batch_data, target_date):
        """バッチデータの保存"""
        if not batch_data:
            return
        
        self.stdout.write(f'{len(batch_data)} 件のデータを保存中...')
        
        with transaction.atomic():
            for data_dict in batch_data:
                try:
                    # 銘柄の取得または作成
                    issue, created = MarketIssue.objects.get_or_create(
                        code=data_dict['issue_code'],
                        defaults={
                            'jp_code': data_dict['jp_code'],
                            'name': data_dict['issue_name'],
                            'category': 'B'
                        }
                    )
                    
                    # 信用取引データの作成・更新
                    MarginTradingData.objects.update_or_create(
                        issue=issue,
                        date=target_date,
                        defaults=data_dict['margin_data']
                    )
                    
                except Exception as e:
                    self.stdout.write(
                        self.style.WARNING(f'データ保存エラー: {data_dict["issue_code"]} - {str(e)}')
                    )
                    continue

    def _parse_data_row(self, row, target_date):
        """データ行の解析（辞書形式で返す）"""
        # データ行の解析
        first_cell = str(row[0])
        
        # 銘柄情報の抽出
        match = re.match(r'B\s+(.+?)\s+普通株式\s+(\d+)', first_cell)
        if not match:
            raise ValueError(f'銘柄情報の解析に失敗: {first_cell}')
        
        issue_name = match.group(1).strip()
        issue_code = match.group(2)
        jp_code = str(row[3]) if row[3] else ''
        
        # 数値データの解析
        numeric_values = []
        for i in range(4, len(row)):
            value = self._parse_numeric_value(row[i])
            numeric_values.append(value)
        
        # 足りない値を0で埋める
        while len(numeric_values) < 12:
            numeric_values.append(0)
        
        return {
            'issue_code': issue_code,
            'jp_code': jp_code,
            'issue_name': issue_name,
            'margin_data': {
                'outstanding_sales': numeric_values[0],
                'outstanding_sales_change': numeric_values[1],
                'outstanding_purchases': numeric_values[2],
                'outstanding_purchases_change': numeric_values[3],
                'negotiable_credit': numeric_values[4],
                'negotiable_credit_change': numeric_values[5],
                'standardized_credit': numeric_values[6],
                'standardized_credit_change': numeric_values[7],
                'additional_data_1': numeric_values[8] if len(numeric_values) > 8 else None,
                'additional_data_2': numeric_values[9] if len(numeric_values) > 9 else None,
                'additional_data_3': numeric_values[10] if len(numeric_values) > 10 else None,
                'additional_data_4': numeric_values[11] if len(numeric_values) > 11 else None,
            }
        }

    def _is_data_row(self, row):
        """データ行かどうかを判定"""
        if not row or len(row) < 4:
            return False
        
        # 銘柄データの特徴（B + 銘柄名 + 普通株式 + コード）をチェック
        first_cell = str(row[0]) if row[0] else ''
        return (first_cell.startswith('B ') and 
                '普通株式' in first_cell and 
                len(row) >= 10)

    def _parse_numeric_value(self, value):
        """数値の解析（カンマ区切り、▲マイナス記号対応）"""
        if not value or value == '-':
            return 0
        
        value_str = str(value).strip()
        
        # ▲マイナス記号の処理
        is_negative = value_str.startswith('▲')
        if is_negative:
            value_str = value_str[1:]
        
        # カンマを除去して数値変換
        try:
            value_str = value_str.replace(',', '')
            numeric_value = int(float(value_str))
            return -numeric_value if is_negative else numeric_value
        except (ValueError, TypeError):
            return 0

<<<<<<< HEAD
    def _save_batch(self, batch_data, target_date):
        """バッチデータの保存"""
        if not batch_data:
            return
        
        self.stdout.write(f'{len(batch_data)} 件のデータを保存中...')
        
        with transaction.atomic():
            for data_dict in batch_data:
                try:
                    # 銘柄の取得または作成
                    issue, created = MarketIssue.objects.get_or_create(
                        code=data_dict['issue_code'],
                        defaults={
                            'jp_code': data_dict['jp_code'],
                            'name': data_dict['issue_name'],
                            'category': 'B'
                        }
                    )
                    
                    # 信用取引データの作成・更新
                    MarginTradingData.objects.update_or_create(
                        issue=issue,
                        date=target_date,
                        defaults=data_dict['margin_data']
                    )
                    
                except Exception as e:
                    self.stdout.write(
                        self.style.WARNING(f'データ保存エラー: {data_dict["issue_code"]} - {str(e)}')
                    )
                    continue

    def _parse_data_row(self, row, target_date):
        """データ行の解析（辞書形式で返す）"""
        # データ行の解析
        first_cell = str(row[0])
        
        # 銘柄情報の抽出
        match = re.match(r'B\s+(.+?)\s+普通株式\s+(\d+)', first_cell)
        if not match:
            raise ValueError(f'銘柄情報の解析に失敗: {first_cell}')
        
        issue_name = match.group(1).strip()
        issue_code = match.group(2)
        jp_code = str(row[3]) if row[3] else ''
        
        # 数値データの解析
        numeric_values = []
        for i in range(4, len(row)):
            value = self._parse_numeric_value(row[i])
            numeric_values.append(value)
        
        # 足りない値を0で埋める
        while len(numeric_values) < 12:
            numeric_values.append(0)
        
        return {
            'issue_code': issue_code,
            'jp_code': jp_code,
            'issue_name': issue_name,
            'margin_data': {
                'outstanding_sales': numeric_values[0],
                'outstanding_sales_change': numeric_values[1],
                'outstanding_purchases': numeric_values[2],
                'outstanding_purchases_change': numeric_values[3],
                'negotiable_credit': numeric_values[4],
                'negotiable_credit_change': numeric_values[5],
                'standardized_credit': numeric_values[6],
                'standardized_credit_change': numeric_values[7],
                'additional_data_1': numeric_values[8] if len(numeric_values) > 8 else None,
                'additional_data_2': numeric_values[9] if len(numeric_values) > 9 else None,
                'additional_data_3': numeric_values[10] if len(numeric_values) > 10 else None,
                'additional_data_4': numeric_values[11] if len(numeric_values) > 11 else None,
            }
        }


    def _log_memory_usage(self, label):
        """メモリ使用量をログ出力"""
        if not PSUTIL_AVAILABLE:
            self.stdout.write(f'{label}: メモリ監視機能が利用できません (psutil未インストール)')
            return
        try:
            process = psutil.Process()
            memory_mb = process.memory_info().rss / 1024 / 1024
            self.stdout.write(f'{label}: メモリ使用量 {memory_mb:.1f}MB')
        except:
            pass

    def _force_garbage_collection(self):
        """強制的にガベージコレクションを実行"""
        gc.collect()
        # データベース接続もクリア
        connection.close()

=======
>>>>>>> 8650a764
    def _check_memory_limit(self):
        """メモリ使用量が制限を超えているかチェック"""
        try:
            process = psutil.Process()
            memory_usage = process.memory_info().rss
            return memory_usage > self.memory_limit
        except:
            return False

    def _log_memory_usage(self, label):
        """メモリ使用量をログ出力"""
        try:
            process = psutil.Process()
            memory_mb = process.memory_info().rss / 1024 / 1024
            self.stdout.write(f'{label}: メモリ使用量 {memory_mb:.1f}MB')
        except:
            pass

    def _force_garbage_collection(self):
        """強制的にガベージコレクションを実行"""
        gc.collect()
        # データベース接続もクリア
        connection.close()<|MERGE_RESOLUTION|>--- conflicted
+++ resolved
@@ -27,29 +27,29 @@
             help='既存データがあっても強制的に取得・更新',
         )
         parser.add_argument(
-<<<<<<< HEAD
             '--memory-limit',
             type=int,
             default=256,
             help='メモリ使用量制限（MB、デフォルト: 256）',
         )
         parser.add_argument(
-=======
->>>>>>> 8650a764
             '--batch-size',
             type=int,
             default=100,
             help='バッチサイズ（デフォルト: 100）',
         )
-<<<<<<< HEAD
-=======
+        parser.add_argument(
+            '--batch-size',
+            type=int,
+            default=100,
+            help='バッチサイズ（デフォルト: 100）',
+        )
         parser.add_argument(
             '--memory-limit',
             type=int,
             default=512,
             help='メモリ使用量制限（MB、デフォルト: 512）',
         )
->>>>>>> 8650a764
 
     def handle(self, *args, **options):
         target_date = options.get('date')
@@ -220,21 +220,12 @@
                                     self.style.WARNING(f'行処理エラー: {row} - {str(e)}')
                                 )
                                 continue
-<<<<<<< HEAD
         
         # 残りのデータを保存
         if batch_data:
             self._save_batch(batch_data, target_date)
             records_count += len(batch_data)
         
-=======
-        
-        # 残りのデータを保存
-        if batch_data:
-            self._save_batch(batch_data, target_date)
-            records_count += len(batch_data)
-        
->>>>>>> 8650a764
         self._log_memory_usage("解析完了後")
         return records_count
 
@@ -346,7 +337,6 @@
         except (ValueError, TypeError):
             return 0
 
-<<<<<<< HEAD
     def _save_batch(self, batch_data, target_date):
         """バッチデータの保存"""
         if not batch_data:
@@ -424,6 +414,16 @@
             }
         }
 
+    def _check_memory_limit(self):
+        """メモリ使用量が制限を超えているかチェック"""
+        if not PSUTIL_AVAILABLE:
+            return False
+        try:
+            process = psutil.Process()
+            memory_usage = process.memory_info().rss
+            return memory_usage > self.memory_limit
+        except:
+            return False
 
     def _log_memory_usage(self, label):
         """メモリ使用量をログ出力"""
@@ -443,8 +443,6 @@
         # データベース接続もクリア
         connection.close()
 
-=======
->>>>>>> 8650a764
     def _check_memory_limit(self):
         """メモリ使用量が制限を超えているかチェック"""
         try:
